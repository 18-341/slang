//------------------------------------------------------------------------------
// ConstantWidthCheck.cpp
// Check that constants fit within their declared bit width
//
// SPDX-FileCopyrightText: Perrin Tong
// SPDX-License-Identifier: MIT
//------------------------------------------------------------------------------
#include "ASTHelperVisitors.h"
#include "TidyDiags.h"
<<<<<<< HEAD
#include <cctype>
=======
#include <algorithm>
#include <cctype>
#include <optional>
>>>>>>> 1aa0efe7
#include <regex>
#include <string>

#include "slang/ast/ASTVisitor.h"
#include "slang/syntax/AllSyntax.h"
#include "slang/syntax/SyntaxPrinter.h"

using namespace slang;
using namespace slang::ast;
using namespace slang::syntax;

namespace constant_width_check {

struct MainVisitor : public TidyVisitor, ASTVisitor<MainVisitor, true, true, false, true> {
    explicit MainVisitor(Diagnostics& diagnostics) : TidyVisitor(diagnostics) {}

    void handle(const IntegerLiteral& literal) {
        if (auto syntax = literal.syntax) {
            auto text = SyntaxPrinter().setIncludeTrivia(false).print(*syntax).str();

            std::regex sized_pattern("^([0-9]+)'([bBoOdDhH])(.+)$");
            std::smatch match;

            if (std::regex_match(text, match, sized_pattern)) {
                int declaredWidth = std::stoi(match[1].str());
                char base = std::tolower(match[2].str()[0]);
                std::string valueStr = match[3].str();

                if (declaredWidth >= 64 || declaredWidth <= 0) {
                    return;
                }

<<<<<<< HEAD
                try {
                    uint64_t originalValue = parseValueByBase(valueStr, base);
                    uint64_t maxVal = (1ULL << declaredWidth) - 1;

                    if (originalValue > maxVal) {
                        diags.add(diag::ConstantWidthCheck, literal.sourceRange)
                            << std::string("constant value ") + std::to_string(originalValue) +
                                   " in '" + text + "' overflows " + std::to_string(declaredWidth) +
                                   "-bit width (max value: " + std::to_string(maxVal) + ")";
                    }
                }
                catch (...) {
                    return;
=======
                auto result = parseValueByBase(valueStr, base);
                if (!result.has_value()) {
                    return; // Invalid parse
                }

                uint64_t originalValue = result.value();
                uint64_t maxVal = (1ULL << declaredWidth) - 1;

                if (originalValue > maxVal) {
                    diags.add(diag::ConstantWidthCheck, literal.sourceRange)
                        << std::string("constant value ") + std::to_string(originalValue) +
                               " in '" + text + "' overflows " + std::to_string(declaredWidth) +
                               "-bit width (max value: " + std::to_string(maxVal) + ")";
>>>>>>> 1aa0efe7
                }
            }
        }
    }

private:
    bool isValidForBase(const std::string& valueStr, char base) {
        if (valueStr.empty())
            return false;

        for (char c : valueStr) {
            if (c == '_')
                continue;

            switch (base) {
                case 'b':
                    if (c != '0' && c != '1')
                        return false;
                    break;
                case 'o':
                    if (c < '0' || c > '7')
                        return false;
                    break;
                case 'd':
                    if (c < '0' || c > '9')
                        return false;
                    break;
                case 'h':
                    if (!std::isxdigit(c))
                        return false;
                    break;
                default:
                    return false;
            }
        }
        return true;
    }

    std::optional<uint64_t> parseValueByBase(const std::string& valueStr, char base) {
        if (!isValidForBase(valueStr, base)) {
            return std::nullopt;
        }

        std::string cleanValue = valueStr;
        cleanValue.erase(std::remove(cleanValue.begin(), cleanValue.end(), '_'), cleanValue.end());

        if (cleanValue.empty()) {
            return std::nullopt;
        }

        uint64_t result = 0;
        int baseValue;

        switch (base) {
            case 'b':
<<<<<<< HEAD
                return std::stoull(valueStr, nullptr, 2);
            case 'o':
                return std::stoull(valueStr, nullptr, 8);
            case 'd':
                return std::stoull(valueStr, nullptr, 10);
            case 'h':
                return std::stoull(valueStr, nullptr, 16);
=======
                baseValue = 2;
                break;
            case 'o':
                baseValue = 8;
                break;
            case 'd':
                baseValue = 10;
                break;
            case 'h':
                baseValue = 16;
                break;
>>>>>>> 1aa0efe7
            default:
                return std::nullopt;
        }

        for (char c : cleanValue) {
            uint64_t digit;
            if (c >= '0' && c <= '9') {
                digit = c - '0';
            }
            else if (c >= 'a' && c <= 'f') {
                digit = c - 'a' + 10;
            }
            else if (c >= 'A' && c <= 'F') {
                digit = c - 'A' + 10;
            }
            else {
                return std::nullopt;
            }

            if (digit >= baseValue) {
                return std::nullopt;
            }

            if (result > (UINT64_MAX - digit) / baseValue) {
                return std::nullopt;
            }

            result = result * baseValue + digit;
        }

        return result;
    }
};
} // namespace constant_width_check

using namespace constant_width_check;
class ConstantWidthCheck : public TidyCheck {
public:
    [[maybe_unused]] explicit ConstantWidthCheck(
        TidyKind kind, std::optional<slang::DiagnosticSeverity> severity) :
        TidyCheck(kind, severity) {}

    bool check(const ast::RootSymbol& root, const slang::analysis::AnalysisManager&) override {
        MainVisitor visitor(diagnostics);
        root.visit(visitor);
        return diagnostics.empty();
    }

    DiagCode diagCode() const override { return diag::ConstantWidthCheck; }
    DiagnosticSeverity diagDefaultSeverity() const override { return DiagnosticSeverity::Error; }
    std::string diagString() const override { return "constant range check: {}"; }
    std::string name() const override { return "ConstantWidthCheck"; }
    std::string description() const override { return shortDescription(); }
    std::string shortDescription() const override {
        return "Checks that constants fit within their declared bit width";
    }
};

REGISTER(ConstantWidthCheck, ConstantWidthCheck, TidyKind::Style)<|MERGE_RESOLUTION|>--- conflicted
+++ resolved
@@ -7,13 +7,9 @@
 //------------------------------------------------------------------------------
 #include "ASTHelperVisitors.h"
 #include "TidyDiags.h"
-<<<<<<< HEAD
-#include <cctype>
-=======
 #include <algorithm>
 #include <cctype>
 #include <optional>
->>>>>>> 1aa0efe7
 #include <regex>
 #include <string>
 
@@ -46,21 +42,6 @@
                     return;
                 }
 
-<<<<<<< HEAD
-                try {
-                    uint64_t originalValue = parseValueByBase(valueStr, base);
-                    uint64_t maxVal = (1ULL << declaredWidth) - 1;
-
-                    if (originalValue > maxVal) {
-                        diags.add(diag::ConstantWidthCheck, literal.sourceRange)
-                            << std::string("constant value ") + std::to_string(originalValue) +
-                                   " in '" + text + "' overflows " + std::to_string(declaredWidth) +
-                                   "-bit width (max value: " + std::to_string(maxVal) + ")";
-                    }
-                }
-                catch (...) {
-                    return;
-=======
                 auto result = parseValueByBase(valueStr, base);
                 if (!result.has_value()) {
                     return; // Invalid parse
@@ -74,7 +55,6 @@
                         << std::string("constant value ") + std::to_string(originalValue) +
                                " in '" + text + "' overflows " + std::to_string(declaredWidth) +
                                "-bit width (max value: " + std::to_string(maxVal) + ")";
->>>>>>> 1aa0efe7
                 }
             }
         }
@@ -130,15 +110,6 @@
 
         switch (base) {
             case 'b':
-<<<<<<< HEAD
-                return std::stoull(valueStr, nullptr, 2);
-            case 'o':
-                return std::stoull(valueStr, nullptr, 8);
-            case 'd':
-                return std::stoull(valueStr, nullptr, 10);
-            case 'h':
-                return std::stoull(valueStr, nullptr, 16);
-=======
                 baseValue = 2;
                 break;
             case 'o':
@@ -150,7 +121,6 @@
             case 'h':
                 baseValue = 16;
                 break;
->>>>>>> 1aa0efe7
             default:
                 return std::nullopt;
         }
